/*
 * Copyright © 2019 Atomist, Inc.
 *
 * Licensed under the Apache License, Version 2.0 (the "License");
 * you may not use this file except in compliance with the License.
 * You may obtain a copy of the License at
 *
 *     http://www.apache.org/licenses/LICENSE-2.0
 *
 * Unless required by applicable law or agreed to in writing, software
 * distributed under the License is distributed on an "AS IS" BASIS,
 * WITHOUT WARRANTIES OR CONDITIONS OF ANY KIND, either express or implied.
 * See the License for the specific language governing permissions and
 * limitations under the License.
 */

import { guid } from "@atomist/automation-client";
import {
    decryptSecret,
    encryptSecret,
} from "@atomist/sdm-pack-k8s";
import * as k8s from "@kubernetes/client-node";
import * as child_process from "child_process";
import * as fs from "fs-extra";
import * as inquirer from "inquirer";
import * as yaml from "js-yaml";
import * as _ from "lodash";
import * as tempy from "tempy";
import { DeepPartial } from "ts-essentials";
import { maskString } from "./config";
import * as print from "./print";

/**
 * Command-line options and arguments for kube-decrypt and kube-encrypt.
 */
export interface KubeCryptOptions {
    /** To encrypt or decrypt? */
    action: "decrypt" | "encrypt";
    /** Path to Kubernetes secret spec file. */
    file?: string;
    /** Literal string to encrypt/decrypt. */
    literal?: string;
    /** Encryption key to use for encryption/decryption. */
    secretKey?: string;
<<<<<<< HEAD
    /** Open secret in editor */
    openEditor?: boolean;
=======
    /** Option to Base64 encode/decode data */
    base64?: boolean;
>>>>>>> fd129e1d
}

/**
 * Encrypt or decrypt secret data values.
 *
 * @param opts see KubeCryptOptions
 * @return integer return value, 0 if successful, non-zero otherwise
 */
export async function kubeCrypt(opts: KubeCryptOptions): Promise<number> {
    let secret: DeepPartial<k8s.V1Secret>;
    const literalProp = `literal-${guid()}`;
    if (opts.literal) {
        secret = wrapLiteral(opts.literal, literalProp);
    } else if (opts.file) {
        try {
            const secretString = await fs.readFile(opts.file, "utf8");
            secret = await yaml.safeLoad(secretString);
        } catch (e) {
            print.error(`Failed to load secret spec from file '${opts.file}': ${e.message}`);
            return 2;
        }
    } else {
        const answers = await inquirer.prompt<Record<string, string>>([{
            type: "input",
            name: "literal",
            message: `Enter literal string to be ${opts.action}ed:`,
        }]);
        secret = wrapLiteral(answers.literal, literalProp);
    }

    if (!opts.secretKey) {
        const answers = await inquirer.prompt<Record<string, string>>([{
            type: "input",
            name: "secretKey",
            message: `Enter encryption key:`,
            transformer: maskString,
            validate: v => v.length < 1 ? "Secret key must have non-zero length" : true,
        }]);
        opts.secretKey = answers.secretKey;
    }

<<<<<<< HEAD
    if (opts.openEditor) {
        try {
            secret = await edit(secret);
        } catch (e) {
            print.error(`Edit cancelled, ${e.message}`);
            return 2;
        }
    }
    const action = (opts.action === "decrypt") ? decryptSecret : encryptSecret;

=======
>>>>>>> fd129e1d
    try {
        const transformed = await cryptEncode(secret, opts.secretKey, opts.action === "encrypt", opts.base64);
        if (transformed.data[literalProp]) {
            print.log(transformed.data[literalProp]);
        } else if (/\.ya?ml$/.test(opts.file)) {
            print.log(yaml.safeDump(transformed));
        } else {
            print.log(JSON.stringify(transformed, undefined, 2));
        }
    } catch (e) {
        print.error(`Failed to ${opts.action} secret: ${e.message}`);
        return 3;
    }

    return 0;
}

function wrapLiteral(literal: string, prop: string): DeepPartial<k8s.V1Secret> {
    const secret: DeepPartial<k8s.V1Secret> = {
        apiVersion: "v1",
        data: {},
        kind: "Secret",
        type: "Opaque",
    };
    secret.data[prop] = literal;
    return secret;
}

/**
<<<<<<< HEAD
 * Opens the secret in the editor and validates that the resulting secret is valid yaml.
 * If the secret is not valid the editor is reopened.
 * @param inputSecret the secret to be edited
 * @returns the secret after the user has edited it in the editor
 */
async function edit(inputSecret: DeepPartial<k8s.V1Secret>): Promise<DeepPartial<k8s.V1Secret>> {
    const comment =
        `# Please edit the secret below. Lines beginning with a '#' will be ignored.
# An empty file will abort the edit.
# If an error occurs while saving the editor will be reopened with the relevant failures.
#\n`;

    let errorMessage = "";
    let outputSecret = _.cloneDeep(inputSecret);
    let secretText = yaml.safeDump(outputSecret);
    do {
        // join everything together to present it to the user
        secretText = comment + errorMessage + secretText;

        secretText = await openEditor(secretText);
        // remove all lines that start with comments
        secretText = secretText.replace(/^#.*\n?/gm, "");
        if (!secretText.trim()) {
            throw new Error("file is empty");
        }

        try {
            outputSecret = await yaml.safeLoad(secretText);
            errorMessage = "";
        } catch (e) {
            errorMessage = `# ${e.message.replace(/\n/gm, "\n#")} \n`;
        }
    } while (errorMessage);

    return outputSecret;
}

/**
 * Writes the string to a temporary file and then opens the the default editor or `vi`.
 * @param fileText the contents of the file
 * @returns the string contents of the processed file
 */
async function openEditor(fileText: string): Promise<string> {
    const tmpFile = tempy.file();
    try {
        fs.writeFileSync(tmpFile, fileText);
        child_process.spawnSync(process.env.EDITOR || "vi", [tmpFile], {
            stdio: "inherit",
        });
        return fs.readFileSync(tmpFile, "utf8");
    } finally {
        fs.removeSync(tmpFile);
    }
=======
 * Does the requested encryption/decryption of the provided secret and optionally base64 encodes/decodes the secret
 * @param input the secret to encrypt/decrypt
 * @param key the secret key to encrypt/decrypy with
 * @param b64 true to bese64 encode/decode
 * @return the encrypted/decrypted and optionally base64 encoded/decoded secret
 */
export async function cryptEncode(input: DeepPartial<k8s.V1Secret>, key: string, encrypt: boolean, b64: boolean): Promise<DeepPartial<k8s.V1Secret>> {
    const doBase64 = (s: DeepPartial<k8s.V1Secret>) => b64 ? base64(s, encrypt) : s;

    let secret: DeepPartial<k8s.V1Secret>;
    if (encrypt) {
        secret = doBase64(input);
        secret = await encryptSecret(secret, key);
    } else {
        secret = await decryptSecret(input, key);
        secret = doBase64(secret);
    }
    return secret;
}

/**
 * Encodes or decodes the data section of a secret
 * @param secret The secret to encode/decode
 * @param encode True encodes, False decodes
 */
export function base64(secret: DeepPartial<k8s.V1Secret>, encode: boolean): DeepPartial<k8s.V1Secret> {
    for (const datum of Object.keys(secret.data)) {
        const encoding = encode ? Buffer.from(secret.data[datum]).toString("base64") : Buffer.from(secret.data[datum], "base64").toString();
        secret.data[datum] = encoding;
    }
    return secret;
>>>>>>> fd129e1d
}<|MERGE_RESOLUTION|>--- conflicted
+++ resolved
@@ -42,13 +42,10 @@
     literal?: string;
     /** Encryption key to use for encryption/decryption. */
     secretKey?: string;
-<<<<<<< HEAD
     /** Open secret in editor */
     openEditor?: boolean;
-=======
     /** Option to Base64 encode/decode data */
     base64?: boolean;
->>>>>>> fd129e1d
 }
 
 /**
@@ -90,7 +87,6 @@
         opts.secretKey = answers.secretKey;
     }
 
-<<<<<<< HEAD
     if (opts.openEditor) {
         try {
             secret = await edit(secret);
@@ -99,10 +95,7 @@
             return 2;
         }
     }
-    const action = (opts.action === "decrypt") ? decryptSecret : encryptSecret;
-
-=======
->>>>>>> fd129e1d
+
     try {
         const transformed = await cryptEncode(secret, opts.secretKey, opts.action === "encrypt", opts.base64);
         if (transformed.data[literalProp]) {
@@ -132,7 +125,6 @@
 }
 
 /**
-<<<<<<< HEAD
  * Opens the secret in the editor and validates that the resulting secret is valid yaml.
  * If the secret is not valid the editor is reopened.
  * @param inputSecret the secret to be edited
@@ -186,7 +178,9 @@
     } finally {
         fs.removeSync(tmpFile);
     }
-=======
+}
+
+/**
  * Does the requested encryption/decryption of the provided secret and optionally base64 encodes/decodes the secret
  * @param input the secret to encrypt/decrypt
  * @param key the secret key to encrypt/decrypy with
@@ -218,5 +212,4 @@
         secret.data[datum] = encoding;
     }
     return secret;
->>>>>>> fd129e1d
 }