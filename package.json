--- conflicted
+++ resolved
@@ -21,11 +21,7 @@
     "@atomist/automation-client": "^0.21.1",
     "@atomist/sdm": "^0.4.1",
     "@atomist/sdm-core": "^0.4.1",
-<<<<<<< HEAD
-    "@atomist/sdm-local": "^0.1.7-20180810224846",
-=======
     "@atomist/sdm-local": "^0.1.8",
->>>>>>> 23b2faef
     "@octokit/rest": "^15.9.4",
     "@types/cross-spawn": "^6.0.0",
     "@types/fs-extra": "^5.0.3",
